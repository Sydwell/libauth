/* eslint-disable functional/no-conditional-statement, functional/no-expression-statement, functional/no-return-void */
import type { RecoveryId, Secp256k1, Secp256k1Wasm } from '../lib.js';

import {
  CompressionFlag,
  ContextFlag,
  instantiateSecp256k1Wasm,
  instantiateSecp256k1WasmBytes,
} from './dependencies.js';

/* eslint-disable @typescript-eslint/no-duplicate-enum-values */
const enum ByteLength {
  compactSig = 64,
  compressedPublicKey = 33,
  internalPublicKey = 64,
  internalSig = 64,
  maxPublicKey = 65,
  maxECDSASig = 72,
  messageHash = 32,
  privateKey = 32,
  randomSeed = 32,
  recoverableSig = 65,
  schnorrSig = 64,
  uncompressedPublicKey = 65,
}
/* eslint-enable @typescript-eslint/no-duplicate-enum-values */

export enum Secp256k1Error {
  unparsableSignature = 'Failed to parse signature.',
  unparsablePublicKey = 'Failed to parse public key.',
  derivePublicKeyFromInvalidPrivateKey = 'Cannot derive public key from invalid private key.',
  signWithInvalidPrivateKey = 'Failed to sign message hash. The private key is not valid.',
  recoverPublicKeyWithUnparsableSignature = 'Failed to recover public key. Could not parse signature.',
  recoverPublicKeyInvalidMaterial = 'Failed to recover public key. The compact signature, recovery, or message hash is invalid.',
  addTweakPrivateKey = 'Private key is invalid or adding failed.',
  mulTweakPrivateKey = 'Private key is invalid or multiplying failed.',
  addTweakPublicKey = 'Failed to tweak public key (by addition).',
  mulTweakPublicKey = 'Failed to tweak public key (by multiplication).',
}

/**
 * @param secp256k1Wasm - a Secp256k1Wasm object
 * @param randomSeed - a 32-byte random seed used to randomize the context after
 * creation
 */
const wrapSecp256k1Wasm = (
  secp256k1Wasm: Secp256k1Wasm,
  randomSeed?: Uint8Array
): Secp256k1 => {
  /**
   * Currently, this wrapper creates a context with both SIGN and VERIFY
   * capabilities. For better initialization performance, consumers could
   * re-implement a wrapper with only the capabilities they require.
   */
  const contextPtr = secp256k1Wasm.contextCreate(ContextFlag.BOTH);

  /**
   * Since all of these methods are single-threaded and synchronous, we can
   * reuse allocated WebAssembly memory for each method without worrying about
   * calls interfering with each other. Likewise, these spaces never need to be
   * `free`d, since we will continue using them until this entire object (and
   * with it, the entire WebAssembly instance) is garbage collected.
   *
   * If malicious javascript gained access to this object, it should be
   * considered a critical vulnerability in the consumer. However, as a best
   * practice, we zero out private keys below when we're finished with them.
   */
  const sigScratch = secp256k1Wasm.malloc(ByteLength.maxECDSASig);
  const publicKeyScratch = secp256k1Wasm.malloc(ByteLength.maxPublicKey);
  const messageHashScratch = secp256k1Wasm.malloc(ByteLength.messageHash);
  const internalPublicKeyPtr = secp256k1Wasm.malloc(
    ByteLength.internalPublicKey
  );
  const internalSigPtr = secp256k1Wasm.malloc(ByteLength.internalSig);
  const schnorrSigPtr = secp256k1Wasm.malloc(ByteLength.schnorrSig);
  const privateKeyPtr = secp256k1Wasm.malloc(ByteLength.privateKey);

  const internalRSigPtr = secp256k1Wasm.malloc(ByteLength.recoverableSig);
  // eslint-disable-next-line @typescript-eslint/no-magic-numbers
  const recoveryNumPtr = secp256k1Wasm.malloc(4);
  // eslint-disable-next-line no-bitwise, @typescript-eslint/no-magic-numbers
  const recoveryNumPtrView32 = recoveryNumPtr >> 2;

  const getRecoveryNumPtr = () => secp256k1Wasm.heapU32[recoveryNumPtrView32];

  // eslint-disable-next-line @typescript-eslint/no-magic-numbers
  const lengthPtr = secp256k1Wasm.malloc(4);
  // eslint-disable-next-line no-bitwise, @typescript-eslint/no-magic-numbers
  const lengthPtrView32 = lengthPtr >> 2;

  const cloneAndPad = (value: Uint8Array, expectedLength: number) => {
    const zeroPaddedValue = new Uint8Array(expectedLength);
    zeroPaddedValue.set(value);
    return zeroPaddedValue;
  };

  const parsePublicKey = (publicKey: Uint8Array) => {
    const paddedPublicKey = cloneAndPad(publicKey, ByteLength.maxPublicKey);
    secp256k1Wasm.heapU8.set(paddedPublicKey, publicKeyScratch);
    return (
      secp256k1Wasm.pubkeyParse(
        contextPtr,
        internalPublicKeyPtr,
        publicKeyScratch,
        // eslint-disable-next-line @typescript-eslint/no-magic-numbers
        publicKey.length as 33 | 65
      ) === 1
    );
  };

  const setLengthPtr = (value: number) => {
    secp256k1Wasm.heapU32.set([value], lengthPtrView32);
  };

  // eslint-disable-next-line @typescript-eslint/no-non-null-assertion
  const getLengthPtr = () => secp256k1Wasm.heapU32[lengthPtrView32]!;

  const serializePublicKey = (length: number, flag: number) => {
    setLengthPtr(length);
    secp256k1Wasm.pubkeySerialize(
      contextPtr,
      publicKeyScratch,
      lengthPtr,
      internalPublicKeyPtr,
      flag
    );
    return secp256k1Wasm.readHeapU8(publicKeyScratch, getLengthPtr()).slice();
  };

  const getSerializedPublicKey = (compressed: boolean) =>
    compressed
      ? serializePublicKey(
          ByteLength.compressedPublicKey,
          CompressionFlag.COMPRESSED
        )
      : serializePublicKey(
          ByteLength.uncompressedPublicKey,
          CompressionFlag.UNCOMPRESSED
        );

  const convertPublicKey = (compressed: boolean) => (publicKey: Uint8Array) => {
    if (!parsePublicKey(publicKey)) {
      return Secp256k1Error.unparsablePublicKey;
    }
    return getSerializedPublicKey(compressed);
  };

  const parseSignature = (signature: Uint8Array, isDer: boolean) => {
    const paddedSignature = cloneAndPad(signature, ByteLength.maxECDSASig);
    secp256k1Wasm.heapU8.set(paddedSignature, sigScratch);
    return isDer
      ? secp256k1Wasm.signatureParseDER(
          contextPtr,
          internalSigPtr,
          sigScratch,
          signature.length
        ) === 1
      : secp256k1Wasm.signatureParseCompact(
          contextPtr,
          internalSigPtr,
          sigScratch
        ) === 1;
  };

  const getCompactSig = () => {
    secp256k1Wasm.signatureSerializeCompact(
      contextPtr,
      sigScratch,
      internalSigPtr
    );
    return secp256k1Wasm.readHeapU8(sigScratch, ByteLength.compactSig).slice();
  };

  const getDERSig = () => {
    setLengthPtr(ByteLength.maxECDSASig);
    secp256k1Wasm.signatureSerializeDER(
      contextPtr,
      sigScratch,
      lengthPtr,
      internalSigPtr
    );
    return secp256k1Wasm.readHeapU8(sigScratch, getLengthPtr()).slice();
  };

  const convertSignature = (wasDER: boolean) => (signature: Uint8Array) => {
    if (!parseSignature(signature, wasDER)) {
      return Secp256k1Error.unparsableSignature;
    }
    return wasDER ? getCompactSig() : getDERSig();
  };

  const fillPrivateKeyPtr = (privateKey: Uint8Array) => {
    const paddedPrivateKey = cloneAndPad(privateKey, ByteLength.privateKey);
    secp256k1Wasm.heapU8.set(paddedPrivateKey, privateKeyPtr);
  };

  const zeroOutPtr = (pointer: number, bytes: number) => {
    secp256k1Wasm.heapU8.fill(0, pointer, pointer + bytes);
  };

  const zeroOutPrivateKeyPtr = () => {
    zeroOutPtr(privateKeyPtr, ByteLength.privateKey);
  };

  const withPrivateKey = <T>(
    privateKey: Uint8Array,
    instructions: () => T
  ): T => {
    fillPrivateKeyPtr(privateKey);
    const ret = instructions();
    zeroOutPrivateKeyPtr();
    return ret;
  };

  const derivePublicKey = (compressed: boolean) => (privateKey: Uint8Array) => {
    const invalid = withPrivateKey<boolean>(
      privateKey,
      () =>
        secp256k1Wasm.pubkeyCreate(
          contextPtr,
          internalPublicKeyPtr,
          privateKeyPtr
        ) !== 1
    );

    if (invalid) {
      return Secp256k1Error.derivePublicKeyFromInvalidPrivateKey;
    }

    return getSerializedPublicKey(compressed);
  };

  const fillMessageHashScratch = (messageHash: Uint8Array) => {
    const paddedMessageHash = cloneAndPad(messageHash, ByteLength.messageHash);
    secp256k1Wasm.heapU8.set(paddedMessageHash, messageHashScratch);
  };

  const normalizeSignature = () => {
    secp256k1Wasm.signatureNormalize(
      contextPtr,
      internalSigPtr,
      internalSigPtr
    );
  };

  const modifySignature =
    (isDer: boolean, normalize: boolean) => (signature: Uint8Array) => {
      if (!parseSignature(signature, isDer)) {
        return Secp256k1Error.unparsableSignature;
      }
      if (normalize) {
        normalizeSignature();
      } else {
        secp256k1Wasm.signatureMalleate(
          contextPtr,
          internalSigPtr,
          internalSigPtr
        );
      }
      return isDer ? getDERSig() : getCompactSig();
    };

  const parseAndNormalizeSignature = (
    signature: Uint8Array,
    isDer: boolean,
    normalize: boolean
  ) => {
    const ret = parseSignature(signature, isDer);
    if (normalize) {
      normalizeSignature();
    }
    return ret;
  };

  const signMessageHash =
    (isDer: boolean) => (privateKey: Uint8Array, messageHash: Uint8Array) => {
      fillMessageHashScratch(messageHash);
      return withPrivateKey(privateKey, () => {
        const failed =
          secp256k1Wasm.sign(
            contextPtr,
            internalSigPtr,
            messageHashScratch,
            privateKeyPtr
          ) !== 1;

        if (failed) {
          return Secp256k1Error.signWithInvalidPrivateKey;
        }

        if (isDer) {
          setLengthPtr(ByteLength.maxECDSASig);
          secp256k1Wasm.signatureSerializeDER(
            contextPtr,
            sigScratch,
            lengthPtr,
            internalSigPtr
          );
          return secp256k1Wasm.readHeapU8(sigScratch, getLengthPtr()).slice();
        }
        secp256k1Wasm.signatureSerializeCompact(
          contextPtr,
          sigScratch,
          internalSigPtr
        );
        return secp256k1Wasm
          .readHeapU8(sigScratch, ByteLength.compactSig)
          .slice();
      });
    };

  const signMessageHashSchnorr =
    () => (privateKey: Uint8Array, messageHash: Uint8Array) => {
      fillMessageHashScratch(messageHash);
      return withPrivateKey(privateKey, () => {
        const failed =
          secp256k1Wasm.schnorrSign(
            contextPtr,
            schnorrSigPtr,
            messageHashScratch,
            privateKeyPtr
          ) !== 1;

        if (failed) {
          return Secp256k1Error.signWithInvalidPrivateKey;
        }

        return secp256k1Wasm
          .readHeapU8(schnorrSigPtr, ByteLength.schnorrSig)
          .slice();
      });
    };

  const verifyMessage = (messageHash: Uint8Array) => {
    fillMessageHashScratch(messageHash);
    return (
      secp256k1Wasm.verify(
        contextPtr,
        internalSigPtr,
        messageHashScratch,
        internalPublicKeyPtr
      ) === 1
    );
  };

  const verifySignature =
    (isDer: boolean, normalize: boolean) =>
    (signature: Uint8Array, publicKey: Uint8Array, messageHash: Uint8Array) =>
      parsePublicKey(publicKey) &&
      parseAndNormalizeSignature(signature, isDer, normalize) &&
      verifyMessage(messageHash);

  const verifyMessageSchnorr = (
    messageHash: Uint8Array,
    signature: Uint8Array
  ) => {
    fillMessageHashScratch(messageHash);
    const paddedSignature = cloneAndPad(signature, ByteLength.schnorrSig);
    secp256k1Wasm.heapU8.set(paddedSignature, schnorrSigPtr);
    return (
      secp256k1Wasm.schnorrVerify(
        contextPtr,
        schnorrSigPtr,
        messageHashScratch,
        internalPublicKeyPtr
      ) === 1
    );
  };

  const verifySignatureSchnorr =
    () =>
    (signature: Uint8Array, publicKey: Uint8Array, messageHash: Uint8Array) =>
      parsePublicKey(publicKey)
        ? verifyMessageSchnorr(messageHash, signature)
        : false;

  const signMessageHashRecoverable = (
    privateKey: Uint8Array,
    messageHash: Uint8Array
  ) => {
    fillMessageHashScratch(messageHash);
    return withPrivateKey(privateKey, () => {
      if (
        secp256k1Wasm.signRecoverable(
          contextPtr,
          internalRSigPtr,
          messageHashScratch,
          privateKeyPtr
        ) !== 1
      ) {
        return Secp256k1Error.signWithInvalidPrivateKey;
      }
      secp256k1Wasm.recoverableSignatureSerialize(
        contextPtr,
        sigScratch,
        recoveryNumPtr,
        internalRSigPtr
      );

      return {
        recoveryId: getRecoveryNumPtr() as RecoveryId,
        signature: secp256k1Wasm
          .readHeapU8(sigScratch, ByteLength.compactSig)
          .slice(),
      };
    });
  };

<<<<<<< HEAD
  const recoverPublicKey = (compressed: boolean) => (
    signature: Uint8Array,
    recoveryId: RecoveryId,
    messageHash: Uint8Array
  ) => {
    fillMessageHashScratch(messageHash);
    const paddedSignature = cloneAndPad(signature, ByteLength.maxECDSASig);
    secp256k1Wasm.heapU8.set(paddedSignature, sigScratch);
    if (
      secp256k1Wasm.recoverableSignatureParse(
        contextPtr,
        internalRSigPtr,
        sigScratch,
        recoveryId
      ) !== 1
    ) {
      throw new Error(
        'Failed to recover public key. Could not parse signature.'
      );
    }
    if (
      secp256k1Wasm.recover(
        contextPtr,
        internalPublicKeyPtr,
        internalRSigPtr,
        messageHashScratch
      ) !== 1
    ) {
      throw new Error(
        'Failed to recover public key. The compact signature, recovery, or message hash is invalid.'
      );
    }
    return getSerializedPublicKey(compressed);
  };
=======
  const recoverPublicKey =
    (compressed: boolean) =>
    (
      signature: Uint8Array,
      recoveryId: RecoveryId,
      messageHash: Uint8Array
    ) => {
      fillMessageHashScratch(messageHash);
      const paddedSignature = cloneAndPad(signature, ByteLength.maxECDSASig);
      secp256k1Wasm.heapU8.set(paddedSignature, sigScratch);
      if (
        secp256k1Wasm.recoverableSignatureParse(
          contextPtr,
          internalRSigPtr,
          sigScratch,
          recoveryId
        ) !== 1
      ) {
        return Secp256k1Error.recoverPublicKeyWithUnparsableSignature;
      }
      if (
        secp256k1Wasm.recover(
          contextPtr,
          internalPublicKeyPtr,
          internalRSigPtr,
          messageHashScratch
        ) !== 1
      ) {
        return Secp256k1Error.recoverPublicKeyInvalidMaterial;
      }
      return getSerializedPublicKey(compressed);
    };
>>>>>>> c20bd0bc

  const addTweakPrivateKey = (
    privateKey: Uint8Array,
    tweakValue: Uint8Array
  ) => {
    fillMessageHashScratch(tweakValue);
    return withPrivateKey(privateKey, () => {
      if (
        secp256k1Wasm.privkeyTweakAdd(
          contextPtr,
          privateKeyPtr,
          messageHashScratch
        ) !== 1
      ) {
        return Secp256k1Error.addTweakPrivateKey;
      }
      return secp256k1Wasm
        .readHeapU8(privateKeyPtr, ByteLength.privateKey)
        .slice();
    });
  };

  const mulTweakPrivateKey = (
    privateKey: Uint8Array,
    tweakValue: Uint8Array
  ) => {
    fillMessageHashScratch(tweakValue);
    return withPrivateKey(privateKey, () => {
      if (
        secp256k1Wasm.privkeyTweakMul(
          contextPtr,
          privateKeyPtr,
          messageHashScratch
        ) !== 1
      ) {
        return Secp256k1Error.mulTweakPrivateKey;
      }
      return secp256k1Wasm
        .readHeapU8(privateKeyPtr, ByteLength.privateKey)
        .slice();
    });
  };

  const addTweakPublicKey =
    (compressed: boolean) =>
    (publicKey: Uint8Array, tweakValue: Uint8Array) => {
      if (!parsePublicKey(publicKey)) {
        return Secp256k1Error.unparsablePublicKey;
      }
      fillMessageHashScratch(tweakValue);
      if (
        secp256k1Wasm.pubkeyTweakAdd(
          contextPtr,
          internalPublicKeyPtr,
          messageHashScratch
        ) !== 1
      ) {
        return Secp256k1Error.addTweakPublicKey;
      }
      return getSerializedPublicKey(compressed);
    };

  const mulTweakPublicKey =
    (compressed: boolean) =>
    (publicKey: Uint8Array, tweakValue: Uint8Array) => {
      if (!parsePublicKey(publicKey)) {
        return Secp256k1Error.unparsablePublicKey;
      }
      fillMessageHashScratch(tweakValue);
      if (
        secp256k1Wasm.pubkeyTweakMul(
          contextPtr,
          internalPublicKeyPtr,
          messageHashScratch
        ) !== 1
      ) {
        return Secp256k1Error.mulTweakPublicKey;
      }
      return getSerializedPublicKey(compressed);
    };

  if (randomSeed !== undefined) {
    const randomSeedPtr = messageHashScratch;
    const paddedRandomSeed = cloneAndPad(randomSeed, ByteLength.randomSeed);
    secp256k1Wasm.heapU8.set(paddedRandomSeed, randomSeedPtr);
    secp256k1Wasm.contextRandomize(contextPtr, randomSeedPtr);
    zeroOutPtr(randomSeedPtr, ByteLength.randomSeed);
  }

  return {
    addTweakPrivateKey,
    addTweakPublicKeyCompressed: addTweakPublicKey(true),
    addTweakPublicKeyUncompressed: addTweakPublicKey(false),
    compressPublicKey: convertPublicKey(true),
    derivePublicKeyCompressed: derivePublicKey(true),
    derivePublicKeyUncompressed: derivePublicKey(false),
    malleateSignatureCompact: modifySignature(false, false),
    malleateSignatureDER: modifySignature(true, false),
    mulTweakPrivateKey,
    mulTweakPublicKeyCompressed: mulTweakPublicKey(true),
    mulTweakPublicKeyUncompressed: mulTweakPublicKey(false),
    normalizeSignatureCompact: modifySignature(false, true),
    normalizeSignatureDER: modifySignature(true, true),
    recoverPublicKeyCompressed: recoverPublicKey(true),
    recoverPublicKeyUncompressed: recoverPublicKey(false),
    signMessageHashCompact: signMessageHash(false),
    signMessageHashDER: signMessageHash(true),
    signMessageHashRecoverableCompact: signMessageHashRecoverable,
    signMessageHashSchnorr: signMessageHashSchnorr(),
    signatureCompactToDER: convertSignature(false),
    signatureDERToCompact: convertSignature(true),
    uncompressPublicKey: convertPublicKey(false),
    validatePrivateKey: (privateKey) =>
      withPrivateKey<boolean>(
        privateKey,
        () => secp256k1Wasm.seckeyVerify(contextPtr, privateKeyPtr) === 1
      ),
    validatePublicKey: parsePublicKey,
    verifySignatureCompact: verifySignature(false, true),
    verifySignatureCompactLowS: verifySignature(false, false),
    verifySignatureDER: verifySignature(true, true),
    verifySignatureDERLowS: verifySignature(true, false),
    verifySignatureSchnorr: verifySignatureSchnorr(),
  };
};

/**
 * This method is like {@link instantiateSecp256k1}, but requires the consumer
 * to `Window.fetch` or `fs.readFile` the `secp256k1.wasm` binary and provide it
 * to this method as `webassemblyBytes`. This skips a base64 decoding of an
 * embedded binary.
 *
 * ### Randomizing the Context with `randomSeed`
 * This method also accepts an optional, 32-byte `randomSeed`, which is passed
 * to the `contextRandomize` method in the underlying WebAssembly.
 *
 * In the secp256k1 C library, context randomization is an additional layer of
 * security from side-channel attacks that attempt to extract private key
 * information by analyzing things like a CPU's emitted radio frequencies or
 * power usage.
 *
 * As most applications also benefit from deterministic, reproducible behavior,
 * context is not randomized by default in Libauth. To randomize the context,
 * provide a 32-byte Uint8Array of cryptographically strong random values
 * (e.g. `Crypto.getRandomValues()`).
 *
 * @param webassemblyBytes - an ArrayBuffer containing the bytes from Libauth's
 * `secp256k1.wasm` binary. Providing this buffer manually may be faster than
 * the internal base64 decode that happens in {@link instantiateSecp256k1}.
 * @param randomSeed - a 32-byte random seed used to randomize the secp256k1
 * context after creation. See above for details.
 */
export const instantiateSecp256k1Bytes = async (
  webassemblyBytes: ArrayBuffer,
  randomSeed?: Uint8Array
): Promise<Secp256k1> =>
  wrapSecp256k1Wasm(
    await instantiateSecp256k1WasmBytes(webassemblyBytes),
    randomSeed
  );

/**
 * Create and wrap a Secp256k1 WebAssembly instance to expose a set of
 * purely-functional Secp256k1 methods. For slightly faster initialization, use
 * {@link instantiateSecp256k1Bytes}.
 *
 * @param randomSeed - a 32-byte random seed used to randomize the secp256k1
 * context after creation. See the description in
 * {@link instantiateSecp256k1Bytes} for details.
 */
export const instantiateSecp256k1 = async (
  randomSeed?: Uint8Array
): Promise<Secp256k1> =>
  wrapSecp256k1Wasm(await instantiateSecp256k1Wasm(), randomSeed);<|MERGE_RESOLUTION|>--- conflicted
+++ resolved
@@ -406,42 +406,6 @@
     });
   };
 
-<<<<<<< HEAD
-  const recoverPublicKey = (compressed: boolean) => (
-    signature: Uint8Array,
-    recoveryId: RecoveryId,
-    messageHash: Uint8Array
-  ) => {
-    fillMessageHashScratch(messageHash);
-    const paddedSignature = cloneAndPad(signature, ByteLength.maxECDSASig);
-    secp256k1Wasm.heapU8.set(paddedSignature, sigScratch);
-    if (
-      secp256k1Wasm.recoverableSignatureParse(
-        contextPtr,
-        internalRSigPtr,
-        sigScratch,
-        recoveryId
-      ) !== 1
-    ) {
-      throw new Error(
-        'Failed to recover public key. Could not parse signature.'
-      );
-    }
-    if (
-      secp256k1Wasm.recover(
-        contextPtr,
-        internalPublicKeyPtr,
-        internalRSigPtr,
-        messageHashScratch
-      ) !== 1
-    ) {
-      throw new Error(
-        'Failed to recover public key. The compact signature, recovery, or message hash is invalid.'
-      );
-    }
-    return getSerializedPublicKey(compressed);
-  };
-=======
   const recoverPublicKey =
     (compressed: boolean) =>
     (
@@ -474,7 +438,6 @@
       }
       return getSerializedPublicKey(compressed);
     };
->>>>>>> c20bd0bc
 
   const addTweakPrivateKey = (
     privateKey: Uint8Array,
